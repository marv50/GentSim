from scripts.create_plots import plot_income_distribution, visualize_grid_evolution
from src.csv_converter import *
from src.simulation_runner import single_run

if __name__ == "__main__":
<<<<<<< HEAD
    single_run(600, 5, 5, 0.5, 10, 0.8, 300)
=======
    single_run(
        n_agents=300,
        n_neighborhoods=5,
        n_houses=5,
        epsilon=0.8,
        p_h=0.2,
        sensitivity_param=2,
        steps=300,
    )
>>>>>>> 16953d25

    plot_income_distribution(
        title="Income Distribution in the Netherlands 2022",
        xlabel=r"Income $\times 1000$ (in Euros)",
        ylabel="Frequency",
    )

    file_path = "data/agent_data.csv"

    # Convert using income
    income_grids = csv_to_timeseries_grid(file_path, value_column="income")
    print(f"Income grid shape: {income_grids.shape}")

    # Convert using agent ID
    agent_grids = csv_to_timeseries_grid(file_path, value_column="AgentID")
    print(f"Agent ID grid shape: {agent_grids.shape}")

    # Stats
    print(f"Grid size: {income_grids.shape[1]} x {income_grids.shape[2]}")
    print(f"Time steps: {income_grids.shape[0]}")
    print(f"Income range: {income_grids.min()} - {income_grids.max()}")

    # Plot
    visualize_grid_evolution(income_grids, save_path="fig/income_grid_evolution.png")<|MERGE_RESOLUTION|>--- conflicted
+++ resolved
@@ -3,9 +3,6 @@
 from src.simulation_runner import single_run
 
 if __name__ == "__main__":
-<<<<<<< HEAD
-    single_run(600, 5, 5, 0.5, 10, 0.8, 300)
-=======
     single_run(
         n_agents=300,
         n_neighborhoods=5,
@@ -15,7 +12,6 @@
         sensitivity_param=2,
         steps=300,
     )
->>>>>>> 16953d25
 
     plot_income_distribution(
         title="Income Distribution in the Netherlands 2022",
