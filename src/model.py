--- conflicted
+++ resolved
@@ -2,16 +2,11 @@
 from mesa import Model
 from mesa.datacollection import DataCollector
 from mesa.space import SingleGrid
-<<<<<<< HEAD
 
 from household import Household
 from neighbourhood import Neighbourhood
-=======
-from mesa.datacollection import DataCollector
 from src.household import Household
 from src.neighbourhood import Neighbourhood
-import numpy as np
->>>>>>> 9378c937
 
 
 class GentSimModel(Model):
@@ -77,22 +72,6 @@
             ],
             dtype=Neighbourhood,
         )
-<<<<<<< HEAD
-=======
-
-        self.datacollector = DataCollector(
-            agent_reporters={
-                "income": lambda a: a.income,
-                "pos": lambda a: a.pos
-            }
-        )
-
-        self.agent_lst = []  # list to hold all created agents
-        self.grid_history = []
-
-        self.empty_houses = np.ones((N * n, N * n), dtype=bool)
-        self.init_population(N, n, 0.01)
->>>>>>> 9378c937
 
     def init_datacollector(self) -> None:
         """
@@ -138,13 +117,6 @@
     def get_current_income_grid(self) -> np.ndarray:
         """
         Create a snapshot of the current income distribution on the grid.
-<<<<<<< HEAD
-=======
-
-        Returns:
-        - np.ndarray: 2D array where each cell contains the income of the agent at that position,
-                      or 0 if the cell is empty.
->>>>>>> 9378c937
         """
         income_grid = np.zeros((self.grid.width, self.grid.height))
 
@@ -175,21 +147,9 @@
         self.save_grid_snapshot()
         self.datacollector.collect(self)
 
-<<<<<<< HEAD
 
 if __name__ == "__main__":
     gentsim = GentSimModel(10, 10, 10, 0.5, 1, 0.5)
-=======
-
-
-
-gentsim = GentSimModel(10, 10, 0.5, 1, 0.5)
-occupied_count = np.sum(~gentsim.empty_houses)
-print(f"Total occupied houses: {occupied_count}")
-for _ in range(10):  # Run for 10 steps
-
-    gentsim.step()
->>>>>>> 9378c937
     occupied_count = np.sum(~gentsim.empty_houses)
     print(f"Total occupied houses: {occupied_count}")
     for _ in range(10):  # Run for 10 steps
@@ -201,14 +161,5 @@
     occupied_count = np.sum(~gentsim.empty_houses)
     print(f"Total occupied houses: {occupied_count}")
 
-<<<<<<< HEAD
     agent_df = gentsim.datacollector.get_agent_vars_dataframe()
-    print(agent_df.head(100))
-=======
-# Count occupied houses
-occupied_count = np.sum(~gentsim.empty_houses)
-print(f"Total occupied houses: {occupied_count}")
-
-agent_df = gentsim.datacollector.get_agent_vars_dataframe()
-print(agent_df.head(100))
->>>>>>> 9378c937
+    print(agent_df.head(100))