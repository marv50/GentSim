--- conflicted
+++ resolved
@@ -20,13 +20,9 @@
         N_houses: int = 5,
         epsilon: int = 1,
         p_h: int = 0.5,
-<<<<<<< HEAD
-        b: float = 1,
-=======
         b: float = 0.5,
         r_moore: int = 1,
         sensitivity_param: int = 2,
->>>>>>> 212e979c
     ) -> None:
         super().__init__()
 
