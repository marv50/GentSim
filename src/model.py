from mesa import Model
from mesa.space import SingleGrid
from src.household import Household
from src.neighbourhood import Neighbourhood
import numpy as np


class GentSimModel(Model):
    """
    A model for simulating the GentSim environment.
    """

    def __init__(self, N: int, n: int, theta: float, epsilon: int, p_h: float) -> None:
        super().__init__()
<<<<<<< HEAD
        self.grid = SingleGrid(N * n, N * n, False)
        self.num_agents = N * n
        self.theta = theta
        self.neighbourhoods = np.array(
            [[Neighbourhood(i, j) for i in range(N)] for j in range(N)],
            dtype=Neighbourhood,
        )
        self.empty_houses = [(0, 0), (2, 0)]  # temp list of the empty houses
=======
        self.grid = SingleGrid(N*n, N*n, False)
        # self.num_agents = N * n
        self.N = N
        self.n = n
        self.theta = theta
        self.epsilon = epsilon
        self.p_h = p_h  # probability of high income households
        self.neighbourhoods = np.array([[Neighbourhood(i, j) for i in range(N)] for j in range(N)], dtype=Neighbourhood)
        self.empty_houses = np.zeros((N*n, N*n), dtype=bool)
>>>>>>> 46ddea0b
        self.init_population(N, n, 0.5)
        self.income_history = {}  # needed for high income households


    def init_population(self, N: int, n: int, p: float) -> None:
        """
        Initialize the population of agents in the model.
        """
        for i in range(N * n):
            for j in range(N * n):
                if self.random.random() < p:
                    agent = self.new_agent((i, j), N)
                    self.empty_houses[i, j] = False
                

    def new_agent(self, pos, N) -> None:
        """
        Create a new agent at the specified position.
        """
        household = Household(self, pos)
        neighbourhood = self.neighbourhoods[pos[0] // N, pos[1] // N]
        neighbourhood.residents += 1
        neighbourhood.total_income += household.income

        return self.grid.place_agent(household, pos)

    def step(self):
        """
        Advance the model by one step.
        """
        self.agents.shuffle_do("step", self)


gentsim = GentSimModel(10, 10, 0.5)<|MERGE_RESOLUTION|>--- conflicted
+++ resolved
@@ -12,29 +12,20 @@
 
     def __init__(self, N: int, n: int, theta: float, epsilon: int, p_h: float) -> None:
         super().__init__()
-<<<<<<< HEAD
         self.grid = SingleGrid(N * n, N * n, False)
-        self.num_agents = N * n
-        self.theta = theta
-        self.neighbourhoods = np.array(
-            [[Neighbourhood(i, j) for i in range(N)] for j in range(N)],
-            dtype=Neighbourhood,
-        )
-        self.empty_houses = [(0, 0), (2, 0)]  # temp list of the empty houses
-=======
-        self.grid = SingleGrid(N*n, N*n, False)
         # self.num_agents = N * n
         self.N = N
         self.n = n
         self.theta = theta
         self.epsilon = epsilon
         self.p_h = p_h  # probability of high income households
-        self.neighbourhoods = np.array([[Neighbourhood(i, j) for i in range(N)] for j in range(N)], dtype=Neighbourhood)
-        self.empty_houses = np.zeros((N*n, N*n), dtype=bool)
->>>>>>> 46ddea0b
+        self.neighbourhoods = np.array(
+            [[Neighbourhood(i, j) for i in range(N)] for j in range(N)],
+            dtype=Neighbourhood,
+        )
+        self.empty_houses = np.zeros((N * n, N * n), dtype=bool)
         self.init_population(N, n, 0.5)
         self.income_history = {}  # needed for high income households
-
 
     def init_population(self, N: int, n: int, p: float) -> None:
         """
@@ -45,7 +36,6 @@
                 if self.random.random() < p:
                     agent = self.new_agent((i, j), N)
                     self.empty_houses[i, j] = False
-                
 
     def new_agent(self, pos, N) -> None:
         """
