import numpy as np
from mesa import Model
from mesa.datacollection import DataCollector
from mesa.space import SingleGrid

# from household import Household
# from neighbourhood import Neighbourhood
from scripts.income_distribution import create_income_distribution, load_distribution
from src.household import Household
from src.neighbourhood import Neighbourhood


class GentSimModel(Model):
    """
    A model for simulating the GentSim environment.
    """

    def __init__(
        self,
<<<<<<< HEAD
        N_agents:int=10,
        N_neighbourhoods:int=5,
        N_houses:int=5,
        theta:float=0.5,
        epsilon:int=1,
        p_h:int=0.5,
        max_income: int = 100_000,
=======
        N_agents: int = 10,
        N_neighbourhoods: int = 5,
        N_houses: int = 5,
        theta: float = 0.5,
        epsilon: int = 1,
        p_h: int = 0.5,
>>>>>>> 6a71c542
    ) -> None:
        super().__init__()

        self.N_neighbourhoods = N_neighbourhoods
        self.N_houses = N_houses
        self.N_agents = N_agents
        self.init_grid()

        self.theta = theta
        self.epsilon = epsilon
        self.p_h = p_h
        income_distribution = create_income_distribution(
            load_distribution("data/income_data.csv")
        )
        self.income_samples = list(income_distribution.rvs(size=N_agents))
        np.random.shuffle(self.income_samples)
        self.init_population(N_agents)

        self.init_datacollector()

    def init_grid(self) -> None:
        """
        Initialize the grid for the model.
        """
        assert self.N_neighbourhoods > 0, (
            "Number of neighbourhoods must be greater than 0"
        )
        assert self.N_houses > 0, "Number of houses must be greater than 0"

        self.grid = SingleGrid(
            self.N_neighbourhoods * self.N_houses,
            self.N_neighbourhoods * self.N_houses,
            False,
        )
        assert (
            self.N_agents
            <= self.N_neighbourhoods
            * self.N_neighbourhoods
            * self.N_houses
            * self.N_houses
        ), "Number of agents cannot exceed grid size"

        self.empty_houses = np.ones(
            (
                self.N_neighbourhoods * self.N_houses,
                self.N_neighbourhoods * self.N_houses,
            ),
            dtype=bool,
        )

        self.neighbourhoods = np.array(
            [
                [Neighbourhood(i, j) for i in range(self.N_neighbourhoods)]
                for j in range(self.N_neighbourhoods)
            ],
            dtype=Neighbourhood,
        )

    def init_datacollector(self) -> None:
        """
        Initialize the DataCollector for the model.
        """
        self.datacollector = DataCollector(
            agent_reporters={"income": lambda a: a.income, "pos": lambda a: a.pos}
        )
        self.agent_lst = []
        self.grid_history = []

    def init_population(self, N_agents: int) -> None:
        """
        Initialize the population of agents in the model.
        """
        for _ in range(N_agents):
            empty_houses = np.argwhere(self.empty_houses)
            if empty_houses.size == 0:
                return  # No empty houses left

            sample_pos = np.random.choice(empty_houses.shape[0])
            pos = tuple(empty_houses[sample_pos])
            assert isinstance(pos, tuple), "Position must be a tuple"

            agent = Household(self, income=self.income_samples.pop(0))
            self.grid.place_agent(agent, pos)
            self.empty_houses[pos] = False  # Mark the house as occupied

    def new_agent(self, pos, N) -> None:
        """
        Create a new agent at the specified position.
        """
        household = Household(self, pos)
        neighbourhood = self.neighbourhoods[pos[0] // N, pos[1] // N]
        neighbourhood.residents += 1
        neighbourhood.total_income += household.income
        self.agent_lst.append(household)  # track the agent

        return household

    def get_current_income_grid(self) -> np.ndarray:
        """
        Create a snapshot of the current income distribution on the grid.
        """
        income_grid = np.zeros((self.grid.width, self.grid.height))

        for agent in self.agent_lst:
            x, y = agent.pos
            income_grid[x, y] = agent.income

        return income_grid

    def save_grid_snapshot(self):
        """
        Save the current state of the grid to history.
        """
        current_grid = self.get_current_income_grid()
        self.grid_history.append(current_grid.copy())

        # Optionally limit history length to save memory
        # Keep only the last epsilon + 10 snapshots (some buffer)
        max_history_length = self.epsilon + 10
        if len(self.grid_history) > max_history_length:
            self.grid_history = self.grid_history[-max_history_length:]

    def step(self):
        """
        Advance the model by one step.
        """
        self.agents.shuffle_do("step", self)
        self.save_grid_snapshot()
        self.datacollector.collect(self)<|MERGE_RESOLUTION|>--- conflicted
+++ resolved
@@ -17,22 +17,12 @@
 
     def __init__(
         self,
-<<<<<<< HEAD
-        N_agents:int=10,
-        N_neighbourhoods:int=5,
-        N_houses:int=5,
-        theta:float=0.5,
-        epsilon:int=1,
-        p_h:int=0.5,
-        max_income: int = 100_000,
-=======
         N_agents: int = 10,
         N_neighbourhoods: int = 5,
         N_houses: int = 5,
         theta: float = 0.5,
         epsilon: int = 1,
         p_h: int = 0.5,
->>>>>>> 6a71c542
     ) -> None:
         super().__init__()
 
