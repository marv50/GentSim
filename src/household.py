import numpy as np
from mesa import Agent, Model


class Household(Agent):
    """
    A household agent in the GentSim model.
    """

    def __init__(self, model: Model, income: int) -> None:
        super().__init__(model)
        self.income = income
        self.income_bin = get_income_bin(income)

    def step(self, model: Model) -> None:
        """
        We movin or not
        """
        if self.income_bin == "low":
            move_out_prob = self.move_out_low(model, self.pos)
            if model.random.random() >= move_out_prob:
                return
            new_location = self.move_in(
                model,
                utility_func=self.move_in_low,
            )
            if not new_location:
                return
            self.move(model, new_location)

        if self.income_bin == "medium":
            move_out_prob = self.move_out_medium(model, self.pos)
            if model.random.random() >= move_out_prob:
                return
            new_location = self.move_in(model, utility_func=self.move_in_medium)
            if not new_location:
                return
            self.move(model, new_location)

        if self.income_bin == "high":
            if model.random.random() >= model.p_h:
                return
            new_location = self.move_in(
                model,
                utility_func=self.move_in_high,
            )
            if not new_location:
                return
            self.move(model, new_location)

    def move(self, model, location):
        """
        Move the household to a new location.
        """
        old_pos = self.pos
        model.empty_houses[old_pos] = True
        model.empty_houses[location] = False

        assert bool(model.empty_houses[self.pos]) is True, "Old position must be empty"
        assert bool(model.empty_houses[location]) is False, (
            "New position must not be empty"
        )

        # Update the neighbourhoods
        old_neighbourhood = model.neighbourhoods[
            tuple(ti // model.N_neighbourhoods for ti in old_pos)
        ]
        new_neighbourhood = model.neighbourhoods[
            tuple(ti // model.N_neighbourhoods for ti in location)
        ]

        old_neighbourhood.residents -= 1
        new_neighbourhood.residents += 1
        new_neighbourhood.total_income += self.income
        old_neighbourhood.total_income -= self.income

        model.grid.move_agent(self, location)

<<<<<<< HEAD

    def income_percentile(self, model, target) -> float:
=======
    def income_percentile(self, model, target, b=1) -> float:
>>>>>>> 16953d25
        """
        Calculate the income percentile of the household.
        """
        assert self.income > 0, "Income must be greater than 0"

        local_neighbours = model.grid.get_neighbors(target, True, False)
        local_total = sum([n.income for n in local_neighbours])
        local_ip = self.income / (local_total + self.income)

        chunk_total = model.neighbourhoods[
            tuple(ti // model.N_neighbourhoods for ti in target)
        ].total_income
        if (
            target[0] // model.N_neighbourhoods == self.pos[0] // model.N_neighbourhoods
        ) and (
            target[1] // model.N_neighbourhoods == self.pos[1] // model.N_neighbourhoods
        ):
            # If the agent is in the same neighbourhood as the position, use local income percentile
            chunk_ip = self.income / chunk_total
        else:
            chunk_ip = self.income / (chunk_total + self.income)

<<<<<<< HEAD
        b = model.b
        ip  = b * chunk_ip + (1 - b) * local_ip
=======
        ip = b * chunk_ip + (1 - b) * local_ip
>>>>>>> 16953d25
        assert 0 <= ip <= 1, "Income percentile must be between 0 and 1"
        return ip

    def move_out_low(self, model, pos) -> float:
        """
        Calculate the probability of moving out based on the income percentile.
        """
        gamma = self.income_percentile(model, pos)
        p = 1 - gamma ** (1 / model.sensitivity_param)
        assert 0 <= p <= 1
        return p

    def move_out_medium(self, model, pos):
        """
        Calculate the probability of moving out based on the income percentile.
        """
        print(model.sensitivity_param)
        p = 4 * (self.income_percentile(model, pos) - 0.5) ** model.sensitivity_param
        assert 0 <= p <= 1
        return p

    def move_in_low(self, model, pos) -> float:
        """
        Calculate the probability of moving in based on the income percentile.
        """
        p = 1 - self.move_out_low(model, pos)
        assert 0 <= p <= 1
        return p

    def move_in_medium(self, model, pos) -> float:
        """
        Calculate the probability of moving in based on the income percentile.
        """
        p = 1 - self.move_out_medium(model, pos)
        # assert 0 <= p <= np.sqrt(gamma)
        return p

    def move_in_high(self, model, pos) -> float:
        """
        Compute average income growth rate phi^epsilon(t) for a cell, required for high
        income households to move in somewhere else.
        """
        if len(model.grid_history) < model.epsilon + 1:
            print("Not enough history for high income to calculate phi^epsilon(t)")
            return 0.0

        recent_grids = model.grid_history[-(model.epsilon + 1) :]

        neighbor_positions = model.grid.get_neighborhood(
            pos, moore=True, include_center=False, radius=2
        )

        medians = []
        for grid_snapshot in recent_grids:
            neighbor_incomes = []
            for neighbor_pos in neighbor_positions:
                x, y = neighbor_pos
                income = grid_snapshot[x, y]
                if income > 0:  # Only include occupied cells
                    neighbor_incomes.append(income)
                

            if neighbor_incomes:
                medians.append(np.median(neighbor_incomes))
            else:
                medians.append(0.0)

        # Calculate the sum of differences over epsilon periods
        if len(medians) < model.epsilon + 1:
            print("return 0.0")
            return 0.0
        # Calculate differences: [t-(epsilon-1)] - [t-epsilon], [t-(epsilon-2)] - [t-(epsilon-1)], ..., [t] - [t-1]
        diffs = []
        for i in range(model.epsilon):
            diff = medians[i + 1] - medians[i]  # newer - older
            diffs.append(diff)

        # if (sum(diffs) / model.epsilon) > 0:
        #     print(f"Average income growth rate phi^epsilon(t) for {pos} is {sum(diffs) / model.epsilon}")
        return sum(diffs) / model.epsilon

        # Calculate the sum of differences over epsilon periods
        # medians[0] is oldest, medians[-1] is most recent
        if len(medians) < model.epsilon + 1:
            return 0.0

        # Calculate differences: [t-(epsilon-1)] - [t-epsilon], [t-(epsilon-2)] - [t-(epsilon-1)], ..., [t] - [t-1]
        diffs = []
        for i in range(model.epsilon):
            diff = medians[i + 1] - medians[i]  # newer - older
            diffs.append(diff)

        return sum(diffs) / model.epsilon

    def move_in(self, model, utility_func, **kwargs) -> tuple:
        """
        Calculate the utility of moving into a house.
        The utility is calculated as the inverse of the utility function.
        Where the utility function depends on the income level
        """
        empty_indices = np.argwhere(model.empty_houses)

        house_utilities = {
            tuple(idx): utility_func(model, **kwargs, pos=tuple(idx))
            for idx in empty_indices
        }
        total_sum = sum(house_utilities.values())
        if total_sum == 0:
            return 0  # All utilities are 0

        houses_probs = {
            new_pos: value / (total_sum) if (total_sum - value) != 0 else 0
            for new_pos, value in house_utilities.items()
        }

        items = list(houses_probs.items())
        np.random.shuffle(items)  # Randomize order
        for new_pos, prob in items:
            if prob >= np.random.rand():
                return new_pos
        return None


def get_income_bin(income: float) -> str:  # Fixed return type annotation
    """
    Get the income bin for the given income.
    """
    if income < 38690:
        return "low"
    elif 38690 <= income < 77280:  # Fixed condition to handle edge case
        return "medium"
    elif income >= 77280:  # Fixed condition to handle edge case
        return "high"
    else:
        raise ValueError("Income must be greater than 0")<|MERGE_RESOLUTION|>--- conflicted
+++ resolved
@@ -76,12 +76,7 @@
 
         model.grid.move_agent(self, location)
 
-<<<<<<< HEAD
-
     def income_percentile(self, model, target) -> float:
-=======
-    def income_percentile(self, model, target, b=1) -> float:
->>>>>>> 16953d25
         """
         Calculate the income percentile of the household.
         """
@@ -104,12 +99,8 @@
         else:
             chunk_ip = self.income / (chunk_total + self.income)
 
-<<<<<<< HEAD
         b = model.b
-        ip  = b * chunk_ip + (1 - b) * local_ip
-=======
         ip = b * chunk_ip + (1 - b) * local_ip
->>>>>>> 16953d25
         assert 0 <= ip <= 1, "Income percentile must be between 0 and 1"
         return ip
 
@@ -170,7 +161,6 @@
                 income = grid_snapshot[x, y]
                 if income > 0:  # Only include occupied cells
                     neighbor_incomes.append(income)
-                
 
             if neighbor_incomes:
                 medians.append(np.median(neighbor_incomes))
