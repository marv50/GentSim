--- conflicted
+++ resolved
@@ -19,12 +19,9 @@
     r_moore,
     sensitivity_param,
     steps,
-<<<<<<< HEAD
+    rent_factor,
     income_distribution=None,
     income_bounds=None,
-=======
-    rent_factor,
->>>>>>> 4963041e
     output_path="data/agent_data.csv",
     save_data=True,
 ):
@@ -45,7 +42,6 @@
         plot_income (bool): Whether to show the income distribution plot.
     """
     gentsim = GentSimModel(
-<<<<<<< HEAD
         N_agents=n_agents,
         N_neighbourhoods=n_neighborhoods,
         N_houses=n_houses,
@@ -56,9 +52,7 @@
         b=b,
         r_moore=r_moore,
         sensitivity_param=sensitivity_param,
-=======
-        n_agents, n_neighborhoods, n_houses, epsilon, p_h, b, r_moore, sensitivity_param, rent_factor
->>>>>>> 4963041e
+        rent_factor=rent_factor,
     )
 
     for step in range(steps):
@@ -117,13 +111,10 @@
             b,
             r_moore,
             sensitivity_param,
-<<<<<<< HEAD
+            rent_factor,
+            steps,
             income_distribution,
             income_bounds,
-=======
-            rent_factor,
->>>>>>> 4963041e
-            steps,
             save_data=False,
         )
         all_data.append(agent_df)
