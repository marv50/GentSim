--- conflicted
+++ resolved
@@ -19,12 +19,8 @@
     r_moore,
     sensitivity_param,
     rent_factor,
-<<<<<<< HEAD
-    steps,
-=======
     income_distribution=None,
     income_bounds=[1, 24.000, 71.200, 100.001],
->>>>>>> 06049678
     output_path="data/agent_data.csv",
     save_data=True,
 ):
